--- conflicted
+++ resolved
@@ -20,12 +20,9 @@
 EnumX = "1"
 Preferences = "1.2.5"
 Scratch = "1"
-<<<<<<< HEAD
+Tar = "1"
+Tar_jll = "1.34.0"
 TOML = "1"
-=======
-Tar = "1"
->>>>>>> 6dd155c9
-Tar_jll = "1.34.0"
 UserNSSandbox_jll = "2024.6"
 julia = "1.7"
 
